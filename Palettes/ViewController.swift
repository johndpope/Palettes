//
//  ViewController.swift
//  Palettes
//
//  Created by Amit Burstein on 11/26/14.
//  Copyright (c) 2014 Amit Burstein. All rights reserved.
//

import Cocoa

class ViewController: NSViewController, NSTableViewDataSource, NSTableViewDelegate, NSWindowDelegate {

    // MARK: Constants
    
    let DefaultNumResults = 20
    let RowHeight = 110
    let PaletteViewCornerRadius = 5
    let CopiedViewAnimationSpringBounciness = 20
    let CopiedViewAnimationSpringSpeed = 15
    let CopiedViewAnimationToValue = -20
    let CopiedViewReverseAnimationToValue = -40
    let CopiedViewHeight = 40
    let CopiedViewBackgroundColor = "#67809FE6"
    let CopiedViewText = "Copied!"
    let CopiedViewTextSize = 12
    let CopiedViewTextColor = "#ECF0F1"
    let TableTextHeight = 40
    let TableTextSize = 16
    let TableTextColor = "#bdc3c7"
    let TableTextNoResults = "No Results Found"
    let TableTextError = "Error Loading Palettes :("
    let PaletteCellIdentifier = "PaletteCell"
    let PalettesEndpoint = "http://www.colourlovers.com/api/palettes"
    let TopPalettesEndpoint = "http://www.colourlovers.com/api/palettes/top"
    
    // MARK: Properties
    
    var manager = AFHTTPRequestOperationManager()
    var showingTopPalettes = true
    var scrolledToBottom = false
    var noResults = false
    var lastEndpoint = ""
    var lastParams = [String:String]()
    var resultsPage = 0
    var palettes = [Palette]()
    var copiedView = NSView()
    var copiedViewAnimation = POPSpringAnimation()
    var copiedViewReverseAnimation = POPSpringAnimation()
    var tableText = NSTextField()
    @IBOutlet weak var tableView: MainTableView!
    @IBOutlet weak var scrollView: NSScrollView!
    
    // MARK: Structs
    
    struct Palette {
        var url: String
        var colors: [String]
        var title: String
    }
    
    // MARK: NSViewController
    
    override func viewDidLoad() {
        super.viewDidLoad()
        var window = NSApplication.sharedApplication().windows[0] as NSWindow
        window.delegate = self
        NSNotificationCenter.defaultCenter().addObserver(self, selector: "scrollViewDidScroll:", name: NSViewBoundsDidChangeNotification, object: scrollView.contentView)
        setupCopiedView()
        setupTableText()
        getPalettes(endpoint: TopPalettesEndpoint, params: nil)
    }
    
    deinit {
        NSNotificationCenter.defaultCenter().removeObserver(self)
    }
    
    // MARK: NSTableViewDataSource
    
    func numberOfRowsInTableView(tableView: NSTableView) -> Int {
        return palettes.count
    }
    
    // MARK: NSTableViewDelegate
    
    func tableView(tableView: NSTableView, heightOfRow row: Int) -> CGFloat {
        return CGFloat(RowHeight)
    }
    
    func tableView(tableView: NSTableView, selectionIndexesForProposedSelection proposedSelectionIndexes: NSIndexSet) -> NSIndexSet {
        return NSIndexSet()
    }
    
    func tableView(tableView: NSTableView, viewForTableColumn tableColumn: NSTableColumn?, row: Int) -> NSView? {
        // Create and get references to other important items
        let cell = tableView.makeViewWithIdentifier(PaletteCellIdentifier, owner: self) as PaletteTableCellView
        let paletteView = cell.paletteView
        let palette = palettes[row]
        
        // Set cell properties
        cell.textField?.stringValue = palette.title
        cell.colors = palette.colors
        
        // Set cell's palette view properties
        paletteView.wantsLayer = true
        paletteView.layer?.cornerRadius = CGFloat(PaletteViewCornerRadius)
        paletteView.subviews = []
        
        // Calculate width and height of each color view
        let colorViewWidth = ceil(paletteView.bounds.width / CGFloat(cell.colors.count))
        let colorViewHeight = paletteView.bounds.height
        
        // Create and append color views to palette view
        for i in 0..<cell.colors.count {
            let colorView = NSView(frame: CGRectMake(CGFloat(i) * colorViewWidth, 0, colorViewWidth, colorViewHeight))
            colorView.wantsLayer = true
            colorView.layer?.backgroundColor = NSColor(rgba: "#\(cell.colors[i])").CGColor
            paletteView.addSubview(colorView)
        }

        return cell
    }
    
    // MARK: IBActions
    
    @IBAction func searchFieldChanged(searchField: NSSearchField!) {
        resultsPage = 0
        if searchField.stringValue == "" {
            if !showingTopPalettes {
                getPalettes(endpoint: TopPalettesEndpoint, params: nil)
                showingTopPalettes = true
            }
        } else {
            if let match = searchField.stringValue.rangeOfString("^[0-9a-fA-F]{6}$", options: .RegularExpressionSearch) {
                getPalettes(endpoint: PalettesEndpoint, params: ["hex": searchField.stringValue])
            } else {
                getPalettes(endpoint: PalettesEndpoint, params: ["keywords": searchField.stringValue])
            }
            showingTopPalettes = false
        }
    }
    
    // MARK: Functions
    
    func setupCopiedView() {
        // Set up copied view text
        let copiedViewTextField = NSTextField(frame: CGRectMake(0, 0, view.bounds.width, CGFloat(CopiedViewHeight)))
        copiedViewTextField.bezeled = false
        copiedViewTextField.drawsBackground = false
        copiedViewTextField.editable = false
        copiedViewTextField.selectable = false
        copiedViewTextField.alignment = .CenterTextAlignment
        copiedViewTextField.textColor = NSColor(rgba: CopiedViewTextColor)
        copiedViewTextField.font = NSFont.boldSystemFontOfSize(CGFloat(CopiedViewTextSize))
        copiedViewTextField.stringValue = CopiedViewText
        
        // Set up copied view
        copiedView = NSView(frame: CGRectMake(0, CGFloat(-CopiedViewHeight), view.bounds.width, CGFloat(CopiedViewHeight)))
        copiedView.addSubview(copiedViewTextField)
        copiedView.wantsLayer = true
        copiedView.layer?.backgroundColor = NSColor(rgba: CopiedViewBackgroundColor).CGColor
        view.addSubview(copiedView)
        
        // Set up copied view animation
        copiedViewAnimation.property = POPAnimatableProperty.propertyWithName(kPOPLayerPositionY) as POPAnimatableProperty
        copiedViewAnimation.toValue = CopiedViewAnimationToValue
        copiedViewAnimation.springBounciness = CGFloat(CopiedViewAnimationSpringBounciness)
        copiedViewAnimation.springSpeed = CGFloat(CopiedViewAnimationSpringSpeed)
        
        // Set up copied view reverse animation
        copiedViewReverseAnimation.property = POPAnimatableProperty.propertyWithName(kPOPLayerPositionY) as POPAnimatableProperty
        copiedViewReverseAnimation.toValue = CopiedViewReverseAnimationToValue
        copiedViewReverseAnimation.springBounciness = CGFloat(CopiedViewAnimationSpringBounciness)
        copiedViewReverseAnimation.springSpeed = CGFloat(CopiedViewAnimationSpringSpeed)
    }
    
    func setupTableText() {
        tableText = NSTextField(frame: CGRectMake(0, view.bounds.height / 2 - CGFloat(TableTextHeight) / 4, view.bounds.width, CGFloat(TableTextHeight)))
        tableText.bezeled = false
        tableText.drawsBackground = false
        tableText.editable = false
        tableText.selectable = false
        tableText.alignment = .CenterTextAlignment
        tableText.textColor = NSColor(rgba: TableTextColor)
        tableText.font = NSFont.boldSystemFontOfSize(CGFloat(TableTextSize))
    }
    
    func getPalettes(#endpoint: String, params: [String:String]?) {
        // Add default keys to params
        var params = params
        if params == nil {
            params = [String:String]()
        }
        params?.updateValue("json", forKey: "format")
        params?.updateValue(String(DefaultNumResults), forKey: "numResults")
        
        // No request if endpoint ans params are unchanged
        if endpoint == lastEndpoint && params! == lastParams {
            return
        }
        
        // Make the request
        manager.GET(endpoint, parameters: params, success: { operation, responseObject in
            // Save the latest endpoint and params
            self.lastEndpoint = "\(operation.request.URL.scheme!)://\(operation.request.URL.host!)\(operation.request.URL.path!)"
            self.lastParams = params!
            
            // Parse the response object
            if let jsonArray = responseObject as? [NSDictionary] {
                // Remove all palettes if this is a new query
                if params?.indexForKey("resultOffset") == nil {
                    self.palettes.removeAll()
                }
                
                // Keep track of whether any results were returned
<<<<<<< HEAD
                // Show and hide table text accordingly
                self.noResults = jsonArray.count == 0
                if self.noResults {
                    self.tableText.stringValue = self.TableTextNoResults
                    self.view.addSubview(self.tableText)
                } else {
                    self.tableText.removeFromSuperview()
                }
=======
                self.noResults = jsonArray.count == 0
>>>>>>> 8e34f965
                
                // Parse JSON for each palette and add to palettes array
                for paletteInfo in jsonArray {
                    let url = paletteInfo.objectForKey("url") as? String
                    let colors = paletteInfo.objectForKey("colors") as? [String]
                    let title = paletteInfo.objectForKey("title") as? String
                    self.palettes.append(Palette(url: url!, colors: colors!, title: title!))
                }
                
                // Reload table in main queue and scroll to top if this is a new query
                dispatch_async(dispatch_get_main_queue(), {
                    if params?.indexForKey("resultOffset") == nil {
<<<<<<< HEAD
                        self.tableView.scrollRowToVisible(0)
=======
                        self.tableView.scrollRowToVisible(0, animate: false)
>>>>>>> 8e34f965
                    } else {
                        self.scrolledToBottom = false
                    }
                    self.tableView.reloadData()
                })
            } else {
                self.palettes.removeAll()
                self.tableText.stringValue = self.TableTextError
                self.view.addSubview(self.tableText)
                dispatch_async(dispatch_get_main_queue(), {
                    self.tableView.reloadData()
                })
            }
        }) { _, _ in
            self.palettes.removeAll()
            self.tableText.stringValue = self.TableTextError
            self.view.addSubview(self.tableText)
            dispatch_async(dispatch_get_main_queue(), {
                self.tableView.reloadData()
            })
        }
    }
    
    func scrollViewDidScroll(notification: NSNotification) {
        let currentPosition = CGRectGetMaxY(scrollView.contentView.visibleRect)
        let contentHeight = tableView.bounds.size.height - 5;

        if !noResults && !scrolledToBottom && currentPosition > contentHeight - 2 {
            scrolledToBottom = true
            resultsPage++
            var params = lastParams
            params.updateValue(String(DefaultNumResults * resultsPage), forKey: "resultOffset")
            getPalettes(endpoint: lastEndpoint, params: params)
        }
    }
    
    func scrollViewDidScroll(notification: NSNotification) {
        let currentPosition = CGRectGetMaxY(scrollView.contentView.visibleRect)
        let contentHeight = tableView.bounds.size.height - 5;

        if !noResults && !scrolledToBottom && currentPosition > contentHeight - 2 {
            scrolledToBottom = true
            resultsPage++
            var params = lastParams
            params.updateValue(String(DefaultNumResults * resultsPage), forKey: "resultOffset")
            getPalettes(endpoint: lastEndpoint, params: params)
        }
    }

}<|MERGE_RESOLUTION|>--- conflicted
+++ resolved
@@ -212,7 +212,6 @@
                 }
                 
                 // Keep track of whether any results were returned
-<<<<<<< HEAD
                 // Show and hide table text accordingly
                 self.noResults = jsonArray.count == 0
                 if self.noResults {
@@ -221,9 +220,6 @@
                 } else {
                     self.tableText.removeFromSuperview()
                 }
-=======
-                self.noResults = jsonArray.count == 0
->>>>>>> 8e34f965
                 
                 // Parse JSON for each palette and add to palettes array
                 for paletteInfo in jsonArray {
@@ -236,11 +232,7 @@
                 // Reload table in main queue and scroll to top if this is a new query
                 dispatch_async(dispatch_get_main_queue(), {
                     if params?.indexForKey("resultOffset") == nil {
-<<<<<<< HEAD
                         self.tableView.scrollRowToVisible(0)
-=======
-                        self.tableView.scrollRowToVisible(0, animate: false)
->>>>>>> 8e34f965
                     } else {
                         self.scrolledToBottom = false
                     }
